--- conflicted
+++ resolved
@@ -1,25 +1,7 @@
 This file lists major or notable changes to OpenPnP in chronological order. This is not
 a complete change list, only those that may directly interest or affect users.
 
-<<<<<<< HEAD
 # 2017-08-29
-
-* Head Movement Speed Limiting
-
-	Head movements are now limited to the speed of the slowest part on the head at any
-	time. This means that if you have more than one nozzle, and you have picked more than
-	one part, if one part has a slower speed setting than the other, the slower one will
-	dictate the speed of the head. Movements initiated by Cameras and Actuators on the same
-	head will be limited in the same fashion.
-	
-	Implemented in PR https://github.com/openpnp/openpnp/pull/630
-	
-	Original issue https://github.com/openpnp/openpnp/issues/576
-	
-	Thank you to @johngrabner for this nice improvement!
-	 
-=======
-# 2017-08-28
 
 * ReferenceStripFeeder Improvements
 
@@ -46,7 +28,20 @@
 	
 	Thanks to @richard-sim for these improvements!
 
->>>>>>> ea24009d
+* Head Movement Speed Limiting
+
+	Head movements are now limited to the speed of the slowest part on the head at any
+	time. This means that if you have more than one nozzle, and you have picked more than
+	one part, if one part has a slower speed setting than the other, the slower one will
+	dictate the speed of the head. Movements initiated by Cameras and Actuators on the same
+	head will be limited in the same fashion.
+	
+	Implemented in PR https://github.com/openpnp/openpnp/pull/630
+	
+	Original issue https://github.com/openpnp/openpnp/issues/576
+	
+	Thank you to @johngrabner for this nice improvement!
+	 
 # 2017-08-19
 
 * New Scripting Event: Job.Placement.Complete
