--- conflicted
+++ resolved
@@ -1,11 +1,7 @@
 This file lists major or notable changes to OpenPnP in chronological order. This is not
 a complete change list, only those that may directly interest or affect users.
 
-<<<<<<< HEAD
-# 2020-10-29
-=======
 # 2020-12-12
->>>>>>> c6149415
 
 ## Advanced Motion Control
 
