<project xmlns="http://maven.apache.org/POM/4.0.0" xmlns:xsi="http://www.w3.org/2001/XMLSchema-instance"
	xsi:schemaLocation="http://maven.apache.org/POM/4.0.0 http://maven.apache.org/xsd/maven-4.0.0.xsd">
	<modelVersion>4.0.0</modelVersion>

	<groupId>org.openpnp</groupId>
	<artifactId>openpnp-gui</artifactId>
	<version>0.0.1-alpha-SNAPSHOT</version>
	<packaging>jar</packaging>
	<name>openpnp-gui</name>
	<url>http://openpnp.org</url>
	<scm>
		<connection>scm:git:https://code.google.com/p/openpnp/ </connection>
	</scm>

	<properties>
		<project.build.sourceEncoding>UTF-8</project.build.sourceEncoding>
		<maven.build.timestamp.format>yyyy-MM-dd_HH-mm-ss</maven.build.timestamp.format>
		<openpnp.version>${maven.build.timestamp}.${buildNumber}</openpnp.version>
	</properties>
	<dependencies>
		<dependency>
			<groupId>com.github.sarxos</groupId>
			<artifactId>webcam-capture</artifactId>
			<version>0.3.10</version>
		</dependency>
		<dependency>
			<groupId>org.ostermiller</groupId>
			<artifactId>utils</artifactId>
			<version>1.07.00</version>
		</dependency>
		<dependency>
			<groupId>commons-codec</groupId>
			<artifactId>commons-codec</artifactId>
			<version>1.6</version>
		</dependency>
		<dependency>
			<groupId>junit</groupId>
			<artifactId>junit</artifactId>
			<version>4.11</version>
			<scope>test</scope>
		</dependency>
		<dependency>
			<groupId>org.slf4j</groupId>
			<artifactId>slf4j-log4j12</artifactId>
			<version>1.7.21</version>
		</dependency>
		<dependency>
			<groupId>org.simpleframework</groupId>
			<artifactId>simple-xml</artifactId>
			<version>2.7.1</version>
		</dependency>
		<dependency>
			<groupId>commons-io</groupId>
			<artifactId>commons-io</artifactId>
			<version>2.1</version>
		</dependency>
		<dependency>
  			<groupId>com.fazecast</groupId>
  			<artifactId>jSerialComm</artifactId>
  			<version>[2.0.0,3.0.0)</version>
		</dependency>
		<dependency>
			<groupId>org.swinglabs.swingx</groupId>
			<artifactId>swingx-all</artifactId>
			<version>1.6.4</version>
		</dependency>
		<dependency>
			<groupId>org.openpnp</groupId>
			<artifactId>opencv</artifactId>
<<<<<<< HEAD
			<version>3.4.2</version>
=======
			<version>4.3.0-1</version>
>>>>>>> 5280aa89
		</dependency>
		<dependency>
			<groupId>com.google.code.gson</groupId>
			<artifactId>gson</artifactId>
			<version>2.2.3</version>
		</dependency>
		<dependency>
			<groupId>org.apache.xmlgraphics</groupId>
			<artifactId>batik-transcoder</artifactId>
			<version>1.7</version>
		</dependency>
		<dependency>
			<groupId>com.google.zxing</groupId>
			<artifactId>javase</artifactId>
			<version>2.2</version>
		</dependency>
		<dependency>
			<groupId>com.google.guava</groupId>
			<artifactId>guava</artifactId>
			<version>14.0.1</version>
		</dependency>
		<dependency>
			<groupId>com.jgoodies</groupId>
			<artifactId>jgoodies-forms</artifactId>
			<version>1.8.0</version>
		</dependency>
		<dependency>
			<groupId>org.jcodec</groupId>
			<artifactId>jcodec-javase</artifactId>
			<version>0.1.9</version>
			<scope>test</scope>
		</dependency>
		<dependency>
			<groupId>org.tros</groupId>
			<artifactId>l2fprod-properties-editor</artifactId>
			<version>1.0.3</version>
		</dependency>
		<dependency>
			<groupId>xalan</groupId>
			<artifactId>xalan</artifactId>
			<version>2.7.2</version>
		</dependency>
		<dependency>
			<groupId>de.onvif</groupId>
			<artifactId>onvif-java-lib</artifactId>
			<version>2016-03-16</version>
		</dependency>
		<dependency>
			<groupId>org.python</groupId>
			<artifactId>jython-standalone</artifactId>
			<version>2.7.1</version>
		</dependency>
		<dependency>
			<groupId>org.beanshell</groupId>
			<artifactId>bsh</artifactId>
			<version>2.0b5</version>
		</dependency>
		<dependency>
			<groupId>org.tinylog</groupId>
			<artifactId>tinylog</artifactId>
			<version>1.1</version>
		</dependency>
		<dependency>
			<groupId>com.google.zxing</groupId>
			<artifactId>core</artifactId>
			<version>3.3.0</version>
		</dependency>
		<dependency>
    		<groupId>com.github.kennedyoliveira</groupId>
    		<artifactId>pastebin4j</artifactId>
    		<version>1.2.1</version>
		</dependency>
		<dependency>
			<groupId>com.mashape.unirest</groupId>
			<artifactId>unirest-java</artifactId>
			<version>1.4.9</version>
		</dependency>
		<dependency>
			<groupId>javassist</groupId>
			<artifactId>javassist</artifactId>
			<version>3.12.1.GA</version>
		</dependency>
		<dependency>
			<groupId>org.jdesktop</groupId>
			<artifactId>beansbinding</artifactId>
			<version>1.2.1</version>
		</dependency>
		<dependency>
			<groupId>commons-beanutils</groupId>
			<artifactId>commons-beanutils</artifactId>
			<version>1.9.3</version>
		</dependency>
		<dependency>
			<groupId>org.apache.commons</groupId>
			<artifactId>commons-math3</artifactId>
			<version>3.6.1</version>
		</dependency>
		<dependency>
			<groupId>org.openpnp</groupId>
			<artifactId>openpnp-capture-java</artifactId>
			<version>0.0.18</version>
		</dependency>
		<dependency>
		    <groupId>javax.xml.bind</groupId>
    		<artifactId>jaxb-api</artifactId>
    		<version>2.2.11</version>
		</dependency>
		<dependency>
		    <groupId>com.sun.xml.bind</groupId>
    		<artifactId>jaxb-core</artifactId>
    		<version>2.2.11</version>
		</dependency>
		<dependency>
    		<groupId>com.sun.xml.bind</groupId>
    		<artifactId>jaxb-impl</artifactId>
    	<version>2.2.11</version>
		</dependency>
		<dependency>
    		<groupId>javax.activation</groupId>
    		<artifactId>activation</artifactId>
    		<version>1.1.1</version>
		</dependency>
 		<dependency>
        	<groupId>javax.xml.ws</groupId>
        	<artifactId>jaxws-api</artifactId>
        	<version>2.3.0</version>
    	</dependency>
   	</dependencies>
	<build>
		<plugins>
			<!-- Used to specify that the Maven Eclipse task should download sources 
				and JavaDocs and attach them to the Eclipse project. -->
			<plugin>
				<groupId>org.apache.maven.plugins</groupId>
				<artifactId>maven-eclipse-plugin</artifactId>
				<version>2.9</version>
				<configuration>
					<downloadSources>true</downloadSources>
					<downloadJavadocs>true</downloadJavadocs>
				</configuration>
			</plugin>

			<!-- Creates a build number property that is then embedded into the manifest 
				by the maven-jar-plugin. -->
			<plugin>
				<groupId>org.codehaus.mojo</groupId>
				<artifactId>buildnumber-maven-plugin</artifactId>
				<version>1.3</version>
				<executions>
					<execution>
						<phase>validate</phase>
						<goals>
							<goal>create</goal>
						</goals>
					</execution>
				</executions>
				<configuration>
					<doCheck>false</doCheck>
					<doUpdate>false</doUpdate>
					<shortRevisionLength>7</shortRevisionLength>
				</configuration>
			</plugin>

			<!-- Specifies the source and class versions that should be used when 
				compiling and sets the main class to the OpenPnP startup class. -->
			<plugin>
				<groupId>org.apache.maven.plugins</groupId>
				<artifactId>maven-compiler-plugin</artifactId>
				<version>3.1</version>
				<configuration>
					<source>1.8</source>
					<target>1.8</target>
					<mainClass>org.openpnp.app.Main</mainClass>
					<excludes>
						<!-- <exclude>**/zippy/**</exclude> -->
					</excludes>
				</configuration>
			</plugin>

			<!-- * Enables creation of INDEX.LIST to improve classloader performance. 
				* Specifies the main class to make jar runnable. * Adds Implementation-Version 
				info to jar manifest. * Creates a classpath entry in jar so that dependencies 
				can be loaded directly. * Specifies a classpath prefix so that dependencies 
				can be bundled in. -->
			<plugin>
				<groupId>org.apache.maven.plugins</groupId>
				<artifactId>maven-jar-plugin</artifactId>
				<version>2.5</version>
				<configuration>
					<archive>
						<index>true</index>
						<manifest>
							<classpathPrefix>lib/</classpathPrefix>
							<addClasspath>true</addClasspath>
							<mainClass>org.openpnp.Main</mainClass>
							<addDefaultImplementationEntries>true</addDefaultImplementationEntries>
						</manifest>
						<manifestEntries>
							<Implementation-Version>${openpnp.version}</Implementation-Version>
						</manifestEntries>
					</archive>
				</configuration>
			</plugin>

			<!-- Copies dependencies to target/lib for pickup by jar plugin. -->
			<plugin>
				<groupId>org.apache.maven.plugins</groupId>
				<artifactId>maven-dependency-plugin</artifactId>
				<version>2.8</version>
				<executions>
					<execution>
						<id>copy-dependencies</id>
						<phase>package</phase>
						<goals>
							<goal>copy-dependencies</goal>
						</goals>
						<configuration>
							<outputDirectory>${project.build.directory}/lib</outputDirectory>
							<overWriteReleases>true</overWriteReleases>
							<overWriteSnapshots>true</overWriteSnapshots>
							<overWriteIfNewer>true</overWriteIfNewer>
						</configuration>
					</execution>
				</executions>
			</plugin>

			<!-- Specifies the file encoding to be used when copying resources. -->
			<plugin>
				<groupId>org.apache.maven.plugins</groupId>
				<artifactId>maven-resources-plugin</artifactId>
				<version>2.6</version>
				<configuration>
					<encoding>UTF-8</encoding>
				</configuration>
			</plugin>

			<!-- Checks source code for common format violations and stops the build 
				if any are found. -->
			<plugin>
				<groupId>org.apache.maven.plugins</groupId>
				<artifactId>maven-checkstyle-plugin</artifactId>
				<version>3.1.0</version>
				<dependencies>
					<dependency>
						<groupId>com.puppycrawl.tools</groupId>
						<artifactId>checkstyle</artifactId>
						<version>8.29</version>
					</dependency>
				</dependencies>
				<executions>
					<execution>
						<id>validate</id>
						<phase>validate</phase>
						<configuration>
							<checkstyleRules>
								<module name="Checker">
									<module name="TreeWalker">
										<module name="NeedBraces">
										</module>
										<module name="OneStatementPerLine">
										</module>
										<module name="MemberName">
											<property name="format" value="^[a-z][a-zA-Z0-9_]*$" />
										</module>
										<module name="TypeName">
											<property name="format" value="^[A-Z][a-zA-Z0-9_]*$" />
										</module>
										<module name="MethodName">
										</module>
										<module name="LocalVariableName">
											<property name="format" value="^[a-z][a-zA-Z0-9_]*$" />
										</module>
									</module>
								</module>
							</checkstyleRules>
							<encoding>UTF-8</encoding>
							<consoleOutput>true</consoleOutput>
							<failsOnError>true</failsOnError>
							<linkXRef>false</linkXRef>
							<!-- Exclude Eagle importer code, which is auto generated -->
							<excludes>org/openpnp/model/eagle/xml/*</excludes>
						</configuration>
						<goals>
							<goal>check</goal>
						</goals>
					</execution>
				</executions>
			</plugin>

			<!-- Increase memory availability for mvn test -->
			<plugin>
				<groupId>org.apache.maven.plugins</groupId>
				<artifactId>maven-surefire-plugin</artifactId>
				<version>2.19</version>
				<configuration>
					<argLine>-Xmx512m</argLine>
				</configuration>
			</plugin>

		</plugins>
		<pluginManagement>
			<plugins>
				<!--This plugin's configuration is used to store Eclipse m2e settings only. It has no influence on the Maven build itself.-->
				<plugin>
					<groupId>org.eclipse.m2e</groupId>
					<artifactId>lifecycle-mapping</artifactId>
					<version>1.0.0</version>
					<configuration>
						<lifecycleMappingMetadata>
							<pluginExecutions>
								<pluginExecution>
									<pluginExecutionFilter>
										<groupId>
											org.apache.maven.plugins
										</groupId>
										<artifactId>
											maven-checkstyle-plugin
										</artifactId>
										<versionRange>
											[2.17,)
										</versionRange>
										<goals>
											<goal>check</goal>
										</goals>
									</pluginExecutionFilter>
									<action>
										<ignore></ignore>
									</action>
								</pluginExecution>
							</pluginExecutions>
						</lifecycleMappingMetadata>
					</configuration>
				</plugin>
			</plugins>
		</pluginManagement>
	</build>
	<repositories>
		<repository>
			<id>openpnp</id>
			<url>https://github.com/openpnp/openpnp-maven-repo/raw/develop</url>
		</repository>
	</repositories>
</project><|MERGE_RESOLUTION|>--- conflicted
+++ resolved
@@ -67,11 +67,7 @@
 		<dependency>
 			<groupId>org.openpnp</groupId>
 			<artifactId>opencv</artifactId>
-<<<<<<< HEAD
-			<version>3.4.2</version>
-=======
 			<version>4.3.0-1</version>
->>>>>>> 5280aa89
 		</dependency>
 		<dependency>
 			<groupId>com.google.code.gson</groupId>
