--- conflicted
+++ resolved
@@ -83,19 +83,11 @@
 
     @Override
     public boolean isCellEditable(int rowIndex, int columnIndex) {
-<<<<<<< HEAD
-    	if (job.isUsingPanel()){
-    		if (rowIndex >= 1){
-    			return false;
-    		}
-    	}
-=======
         if (job.isUsingPanel()) {
             if (rowIndex >= 1) {
                 return false;
             }
         }
->>>>>>> bacd6bbe
         return (columnIndex != 0);
     }
 
@@ -112,11 +104,7 @@
                 Location location = boardLocation.getBoard().getDimensions();
                 location = Length.setLocationField(configuration, location, length, Length.Field.X);
                 boardLocation.getBoard().setDimensions(location);
-<<<<<<< HEAD
-                fireTableCellUpdated(rowIndex, columnIndex);  
-=======
                 fireTableCellUpdated(rowIndex, columnIndex);
->>>>>>> bacd6bbe
             }
             else if (columnIndex == 2) {
                 LengthCellValue value = (LengthCellValue) aValue;
@@ -124,11 +112,7 @@
                 Location location = boardLocation.getBoard().getDimensions();
                 location = Length.setLocationField(configuration, location, length, Length.Field.Y);
                 boardLocation.getBoard().setDimensions(location);
-<<<<<<< HEAD
-                fireTableCellUpdated(rowIndex, columnIndex); 
-=======
                 fireTableCellUpdated(rowIndex, columnIndex);
->>>>>>> bacd6bbe
             }
             else if (columnIndex == 3) {
                 boardLocation.setSide((Side) aValue);
