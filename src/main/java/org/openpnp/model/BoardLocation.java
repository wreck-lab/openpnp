--- conflicted
+++ resolved
@@ -97,8 +97,6 @@
         firePropertyChange("location", oldValue, location);
     }
     
-<<<<<<< HEAD
-=======
     public Location getLocationFiducialOverrides() {
         return locationFiducialOverrides;
     }
@@ -123,7 +121,6 @@
         
     }
 
->>>>>>> 1fb4e112
     public Side getSide() {
         return side;
     }
