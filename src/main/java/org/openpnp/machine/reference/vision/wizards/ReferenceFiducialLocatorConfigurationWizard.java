package org.openpnp.machine.reference.vision.wizards;

import java.awt.BorderLayout;
import java.awt.event.ActionEvent;
import java.awt.event.ActionListener;
import java.awt.image.BufferedImage;

import javax.swing.JButton;
import javax.swing.JCheckBox;
import javax.swing.JDialog;
import javax.swing.JLabel;
import javax.swing.JOptionPane;
import javax.swing.JPanel;
import javax.swing.JTextField;
import javax.swing.border.TitledBorder;

import org.openpnp.gui.MainFrame;
import org.openpnp.gui.components.ComponentDecorators;
import org.openpnp.gui.support.AbstractConfigurationWizard;
import org.openpnp.gui.support.IntegerConverter;
import org.openpnp.gui.support.MessageBoxes;
import org.openpnp.machine.reference.vision.ReferenceFiducialLocator;
import org.openpnp.machine.reference.vision.ReferenceFiducialLocator.PartSettings;
import org.openpnp.model.Configuration;
import org.openpnp.model.Footprint;
import org.openpnp.model.Footprint.Pad;
import org.openpnp.model.Part;
import org.openpnp.spi.Camera;
import org.openpnp.util.OpenCvUtils;
import org.openpnp.util.UiUtils;
import org.openpnp.vision.pipeline.CvPipeline;
import org.openpnp.vision.pipeline.stages.SetResult;
import org.openpnp.vision.pipeline.ui.CvPipelineEditor;

import com.jgoodies.forms.layout.ColumnSpec;
import com.jgoodies.forms.layout.FormLayout;
import com.jgoodies.forms.layout.FormSpecs;
import com.jgoodies.forms.layout.RowSpec;

public class ReferenceFiducialLocatorConfigurationWizard extends AbstractConfigurationWizard {
    private final ReferenceFiducialLocator fiducialLocator;
    private static Part defaultPart = createDefaultPart();
<<<<<<< HEAD
    private JCheckBox chckbxUseAffineTransfor;
=======
    
    JCheckBox enabledAveragingCheckbox; 
    JTextField textFieldRepeatFiducialRecognition;
>>>>>>> 1fb4e112

    public ReferenceFiducialLocatorConfigurationWizard(ReferenceFiducialLocator fiducialLocator) {
        this.fiducialLocator = fiducialLocator;

        JPanel panel = new JPanel();
        panel.setBorder(new TitledBorder(null, "General", TitledBorder.LEADING, TitledBorder.TOP,
                null, null));
        contentPanel.add(panel);
        panel.setLayout(new FormLayout(new ColumnSpec[] {
                FormSpecs.RELATED_GAP_COLSPEC,
                ColumnSpec.decode("right:default"),
                FormSpecs.RELATED_GAP_COLSPEC,
                FormSpecs.DEFAULT_COLSPEC,
                FormSpecs.RELATED_GAP_COLSPEC,
                FormSpecs.DEFAULT_COLSPEC,
                FormSpecs.RELATED_GAP_COLSPEC,
                FormSpecs.DEFAULT_COLSPEC,},
            new RowSpec[] {
                FormSpecs.RELATED_GAP_ROWSPEC,
                FormSpecs.DEFAULT_ROWSPEC,
                FormSpecs.RELATED_GAP_ROWSPEC,
<<<<<<< HEAD
=======
                FormSpecs.DEFAULT_ROWSPEC,
                FormSpecs.RELATED_GAP_ROWSPEC,
>>>>>>> 1fb4e112
                FormSpecs.DEFAULT_ROWSPEC,}));

        JLabel lblPipeline = new JLabel("Pipeline");
        panel.add(lblPipeline, "2, 2");

        JButton editPipelineButton = new JButton("Edit");
        editPipelineButton.addActionListener(new ActionListener() {
            public void actionPerformed(ActionEvent e) {
                UiUtils.messageBoxOnException(() -> {
                    editPipeline();
                });
            }
        });
        panel.add(editPipelineButton, "4, 2");

        JButton btnResetToDefault = new JButton("Reset to Default");
        btnResetToDefault.addActionListener((e) -> {
            int result = JOptionPane.showConfirmDialog(getTopLevelAncestor(),
                    "This will replace the current pipeline with the built in default pipeline. Are you sure?",
                    null, JOptionPane.YES_NO_OPTION, JOptionPane.WARNING_MESSAGE);
            if (result == JOptionPane.YES_OPTION) {
                UiUtils.messageBoxOnException(() -> {
                    fiducialLocator.setPipeline(ReferenceFiducialLocator.createDefaultPipeline());
                    editPipeline();
                });
            }
        });
        panel.add(btnResetToDefault, "6, 2");

        JButton btnResetAllTo = new JButton("Reset All Parts");
        btnResetAllTo.addActionListener((e) -> {
            int result = JOptionPane.showConfirmDialog(getTopLevelAncestor(),
                    "This will replace all custom part pipelines with the current pipeline. Are you sure?",
                    null, JOptionPane.YES_NO_OPTION, JOptionPane.WARNING_MESSAGE);
            if (result == JOptionPane.YES_OPTION) {
                UiUtils.messageBoxOnException(() -> {
                    for (PartSettings partSettings : fiducialLocator.getPartSettingsByPartId()
                            .values()) {
                        partSettings.setPipeline(fiducialLocator.getPipeline().clone());
                    }
                    MessageBoxes.infoBox("Parts Reset",
                            "All custom part pipelines have been reset.");
                });
            }
        });
        panel.add(btnResetAllTo, "8, 2");
        
<<<<<<< HEAD
        chckbxUseAffineTransfor = new JCheckBox("Use Affine Transform");
        panel.add(chckbxUseAffineTransfor, "2, 4, 5, 1");
=======
        JLabel lblRepeatFiducialRecognition = new JLabel("Repeat Recognition");
        panel.add(lblRepeatFiducialRecognition, "2, 4");
        
        textFieldRepeatFiducialRecognition = new JTextField();
        textFieldRepeatFiducialRecognition.setToolTipText("To dial-in on fiducials the recognition is repeated several times, but at least 3 times. (default: 3)");
        panel.add(textFieldRepeatFiducialRecognition, "4, 4");
        textFieldRepeatFiducialRecognition.setColumns(2);

        JLabel lblEnabledAveraging = new JLabel("Average Matches?");
        lblEnabledAveraging.setToolTipText("Finally calculates the arithmetic average over all matches (except the first). Needs 3 or more repeated recognitions to work.");
        panel.add(lblEnabledAveraging, "2, 6");

        enabledAveragingCheckbox = new JCheckBox("");
        panel.add(enabledAveragingCheckbox, "4, 6");

>>>>>>> 1fb4e112
    }
    
    private void editPipeline() throws Exception {
        CvPipeline pipeline = fiducialLocator.getPipeline();
        Camera camera = Configuration.get().getMachine().getDefaultHead().getDefaultCamera();
        pipeline.setProperty("camera", camera);
        pipeline.setProperty("part", defaultPart);
        pipeline.setProperty("package", defaultPart.getPackage());
        pipeline.setProperty("footprint", defaultPart.getPackage().getFootprint());
        CvPipelineEditor editor = new CvPipelineEditor(pipeline);
        JDialog dialog = new JDialog(MainFrame.get(), "Fiducial Locator Pipeline");
        dialog.getContentPane().setLayout(new BorderLayout());
        dialog.getContentPane().add(editor);
        dialog.setSize(1024, 768);
        dialog.setVisible(true);
    }

    private static Part createDefaultPart() {
        Pad pad = new Pad();
        pad.setX(0.);
        pad.setY(0.);
        pad.setWidth(1.);
        pad.setHeight(1.);
        pad.setRoundness(100);
        pad.setName("1");
        Footprint footprint = new Footprint();
        footprint.addPad(pad);
        org.openpnp.model.Package pkg = new org.openpnp.model.Package("TMP");
        pkg.setFootprint(footprint);
        Part part = new Part("TMP");
        part.setPackage(pkg);
        return part;
    }

    @Override
    public void createBindings() {
<<<<<<< HEAD
        addWrappedBinding(fiducialLocator, "useAffineTransform", chckbxUseAffineTransfor, "selected");
=======
    	IntegerConverter intConverter = new IntegerConverter();
    	
    	addWrappedBinding(fiducialLocator, "enabledAveraging", enabledAveragingCheckbox, "selected");
    	addWrappedBinding(fiducialLocator, "repeatFiducialRecognition", textFieldRepeatFiducialRecognition, "text", intConverter);
    	
    	ComponentDecorators.decorateWithAutoSelect(textFieldRepeatFiducialRecognition);
>>>>>>> 1fb4e112
    }
    
    @Override
    public String getWizardName() {
        return "ReferenceFiducialLocator";
    }
}<|MERGE_RESOLUTION|>--- conflicted
+++ resolved
@@ -3,7 +3,6 @@
 import java.awt.BorderLayout;
 import java.awt.event.ActionEvent;
 import java.awt.event.ActionListener;
-import java.awt.image.BufferedImage;
 
 import javax.swing.JButton;
 import javax.swing.JCheckBox;
@@ -26,27 +25,22 @@
 import org.openpnp.model.Footprint.Pad;
 import org.openpnp.model.Part;
 import org.openpnp.spi.Camera;
-import org.openpnp.util.OpenCvUtils;
 import org.openpnp.util.UiUtils;
 import org.openpnp.vision.pipeline.CvPipeline;
-import org.openpnp.vision.pipeline.stages.SetResult;
 import org.openpnp.vision.pipeline.ui.CvPipelineEditor;
 
 import com.jgoodies.forms.layout.ColumnSpec;
 import com.jgoodies.forms.layout.FormLayout;
 import com.jgoodies.forms.layout.FormSpecs;
 import com.jgoodies.forms.layout.RowSpec;
+import javax.swing.SwingConstants;
 
 public class ReferenceFiducialLocatorConfigurationWizard extends AbstractConfigurationWizard {
     private final ReferenceFiducialLocator fiducialLocator;
     private static Part defaultPart = createDefaultPart();
-<<<<<<< HEAD
-    private JCheckBox chckbxUseAffineTransfor;
-=======
     
     JCheckBox enabledAveragingCheckbox; 
     JTextField textFieldRepeatFiducialRecognition;
->>>>>>> 1fb4e112
 
     public ReferenceFiducialLocatorConfigurationWizard(ReferenceFiducialLocator fiducialLocator) {
         this.fiducialLocator = fiducialLocator;
@@ -68,11 +62,10 @@
                 FormSpecs.RELATED_GAP_ROWSPEC,
                 FormSpecs.DEFAULT_ROWSPEC,
                 FormSpecs.RELATED_GAP_ROWSPEC,
-<<<<<<< HEAD
-=======
                 FormSpecs.DEFAULT_ROWSPEC,
                 FormSpecs.RELATED_GAP_ROWSPEC,
->>>>>>> 1fb4e112
+                FormSpecs.DEFAULT_ROWSPEC,
+                FormSpecs.RELATED_GAP_ROWSPEC,
                 FormSpecs.DEFAULT_ROWSPEC,}));
 
         JLabel lblPipeline = new JLabel("Pipeline");
@@ -119,11 +112,6 @@
             }
         });
         panel.add(btnResetAllTo, "8, 2");
-        
-<<<<<<< HEAD
-        chckbxUseAffineTransfor = new JCheckBox("Use Affine Transform");
-        panel.add(chckbxUseAffineTransfor, "2, 4, 5, 1");
-=======
         JLabel lblRepeatFiducialRecognition = new JLabel("Repeat Recognition");
         panel.add(lblRepeatFiducialRecognition, "2, 4");
         
@@ -138,8 +126,6 @@
 
         enabledAveragingCheckbox = new JCheckBox("");
         panel.add(enabledAveragingCheckbox, "4, 6");
-
->>>>>>> 1fb4e112
     }
     
     private void editPipeline() throws Exception {
@@ -176,16 +162,12 @@
 
     @Override
     public void createBindings() {
-<<<<<<< HEAD
-        addWrappedBinding(fiducialLocator, "useAffineTransform", chckbxUseAffineTransfor, "selected");
-=======
     	IntegerConverter intConverter = new IntegerConverter();
     	
     	addWrappedBinding(fiducialLocator, "enabledAveraging", enabledAveragingCheckbox, "selected");
     	addWrappedBinding(fiducialLocator, "repeatFiducialRecognition", textFieldRepeatFiducialRecognition, "text", intConverter);
     	
     	ComponentDecorators.decorateWithAutoSelect(textFieldRepeatFiducialRecognition);
->>>>>>> 1fb4e112
     }
     
     @Override
