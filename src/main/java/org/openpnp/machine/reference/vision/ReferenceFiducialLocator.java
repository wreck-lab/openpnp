package org.openpnp.machine.reference.vision;

import java.awt.geom.AffineTransform;
import java.util.ArrayList;
import java.util.Collections;
import java.util.Comparator;
import java.util.HashMap;
import java.util.List;
import java.util.Map;

import javax.swing.Action;
import javax.swing.Icon;

import org.apache.commons.io.IOUtils;
import org.opencv.core.KeyPoint;
import org.openpnp.gui.MainFrame;
import org.openpnp.gui.support.PropertySheetWizardAdapter;
import org.openpnp.gui.support.Wizard;
import org.openpnp.machine.reference.vision.wizards.ReferenceFiducialLocatorConfigurationWizard;
import org.openpnp.machine.reference.vision.wizards.ReferenceFiducialLocatorPartConfigurationWizard;
import org.openpnp.model.Board;
import org.openpnp.model.BoardLocation;
import org.openpnp.model.Configuration;
import org.openpnp.model.Footprint;
import org.openpnp.model.Location;
import org.openpnp.model.Panel;
import org.openpnp.model.Part;
import org.openpnp.model.Placement;
import org.openpnp.model.Placement.Type;
import org.openpnp.spi.Camera;
import org.openpnp.spi.FiducialLocator;
import org.openpnp.spi.PropertySheetHolder;
import org.openpnp.util.IdentifiableList;
import org.openpnp.util.MovableUtils;
import org.openpnp.util.Utils2D;
import org.openpnp.util.VisionUtils;
import org.openpnp.vision.pipeline.CvPipeline;
import org.pmw.tinylog.Logger;
import org.simpleframework.xml.Attribute;
import org.simpleframework.xml.Element;
import org.simpleframework.xml.ElementMap;
import org.simpleframework.xml.Root;

/**
 * Implements an algorithm for finding a set of fiducials on a board and returning the correct
 * orientation for the board.
 */
@Root
public class ReferenceFiducialLocator implements FiducialLocator {
    @Element(required = false)
    protected CvPipeline pipeline = createDefaultPipeline();

    @ElementMap(required = false)
    protected Map<String, PartSettings> partSettingsByPartId = new HashMap<>();
    
    protected boolean useAffineTransform = false;

    @Attribute(required = false)
    protected boolean enabledAveraging = false;
    
    @Attribute(required = false)
    protected int repeatFiducialRecognition = 3;
    
    public Location locateBoard(BoardLocation boardLocation) throws Exception {
        return locateBoard(boardLocation, false);
    }
    
    public boolean isUseAffineTransform() {
        return useAffineTransform;
    }

    public void setUseAffineTransform(boolean useAffineTransform) {
        this.useAffineTransform = useAffineTransform;
    }

    public Location locateBoard(BoardLocation boardLocation, boolean checkPanel) throws Exception {
        IdentifiableList<Placement> fiducials;

        if (checkPanel) {
            Panel panel = MainFrame.get().getJobTab().getJob().getPanels()
                    .get(boardLocation.getPanelId());
            fiducials = panel.getFiducials();
        }
        else {
            fiducials = getFiducials(boardLocation);
        }


        if (fiducials.size() < 2) {
            throw new Exception(String.format(
                    "The board side contains only %d placements marked as fiducials, but at least 2 are required.",
                    fiducials.size()));
        }

        boardLocation.setPlacementTransform(null);
        if (useAffineTransform) {
            
            Placement fid1 = fiducials.get(0);
            Placement fid2 = fiducials.get(1);
            Placement fid3 = fiducials.get(2);
            
            Location fid1RealLoc = getFiducialLocation(boardLocation, fid1);
            if (fid1RealLoc == null) {
                throw new Exception("Unable to locate " + fid1.getId());
            }

            Location fid2RealLoc = getFiducialLocation(boardLocation, fid2);
            if (fid2RealLoc == null) {
                throw new Exception("Unable to locate " + fid2.getId());
            }

            Location fid3RealLoc = getFiducialLocation(boardLocation, fid3);
            if (fid3RealLoc == null) {
                throw new Exception("Unable to locate " + fid3.getId());
            }
            
            fid1RealLoc = fid1RealLoc.convertToUnits(LengthUnit.Millimeters);
            fid2RealLoc = fid2RealLoc.convertToUnits(LengthUnit.Millimeters);
            fid3RealLoc = fid3RealLoc.convertToUnits(LengthUnit.Millimeters);
            
            Location fid1Loc = fid1.getLocation().convertToUnits(LengthUnit.Millimeters);
            Location fid2Loc = fid2.getLocation().convertToUnits(LengthUnit.Millimeters);
            Location fid3Loc = fid3.getLocation().convertToUnits(LengthUnit.Millimeters);
            
            AffineTransform tx = Utils2D.deriveAffineTransform(
                    fid1Loc.getX(), fid1Loc.getY(), 
                    fid2Loc.getX(), fid2Loc.getY(), 
                    fid3Loc.getX(), fid3Loc.getY(), 
                    fid1RealLoc.getX(), fid1RealLoc.getY(), 
                    fid2RealLoc.getX(), fid2RealLoc.getY(), 
                    fid3RealLoc.getX(), fid3RealLoc.getY());
            
            boardLocation.setPlacementTransform(tx);
            
            return boardLocation.getLocation();
        }
<<<<<<< HEAD
        else {
            // Find the two that are most distant from each other
            List<Placement> mostDistant = getMostDistantPlacements(fiducials);
    
            Placement placementA = mostDistant.get(0);
            Placement placementB = mostDistant.get(1);
    
            Logger.debug("Chose {} and {}", placementA.getId(), placementB.getId());
    
            // Run the fiducial check on each and get their actual locations
            Location actualLocationA = getFiducialLocation(boardLocation, placementA);
            if (actualLocationA == null) {
                throw new Exception("Unable to locate first fiducial.");
            }
            Location actualLocationB = getFiducialLocation(boardLocation, placementB);
            if (actualLocationB == null) {
                throw new Exception("Unable to locate second fiducial.");
            }
    
            // Calculate the linear distance between the ideal points and the
            // located points. If they differ by more than a few percent we
            // probably made a mistake.
            double expectedDistance =
                    Math.abs(placementA.getLocation().getLinearDistanceTo(placementB.getLocation()));
            double measuredDistance = Math.abs(actualLocationA.getLinearDistanceTo(actualLocationB));
            Logger.debug("Distance between fids: expected {}, measured {}", 
                    expectedDistance, 
                    measuredDistance);
            if (Math.abs(expectedDistance - measuredDistance) > expectedDistance * 0.01) {
                throw new Exception("Located fiducials are more than 1% away from expected.");
            }
            
            Location location = Utils2D.calculateBoardLocation(boardLocation, placementA, placementB,
                    actualLocationA, actualLocationB);
    
            location = location.derive(null, null,
                    boardLocation.getLocation().convertToUnits(location.getUnits()).getZ(), null);
            
            return location;
=======

        // Convert everything to the same units so the below math is correct.
        Location placementLocationA = placementA.getLocation();
        Location placementLocationB = placementB.getLocation().convertToUnits(placementLocationA.getUnits());
        actualLocationA = actualLocationA.convertToUnits(placementLocationA.getUnits());
        actualLocationB = actualLocationB.convertToUnits(placementLocationA.getUnits());
        
        // Calculate the linear distance between the ideal points and the
        // located points. If they differ by more than a few percent we
        // probably made a mistake.
        double fidDistance = Math.abs(placementLocationA.getLinearDistanceTo(placementLocationB));
        Logger.debug("Project output distance fiducial A to fiducial B is: {}{}.", 
                fidDistance, placementLocationA.getUnits().getShortName());
        
        double visionDistance = Math.abs(actualLocationA.getLinearDistanceTo(actualLocationB));
        Logger.debug("Measured distance fiducial A to fiducial B is: {}{}.", 
                visionDistance, placementLocationA.getUnits().getShortName());
        
        double distortionFactor = Math.abs(fidDistance / visionDistance);
        Logger.debug("Board size distortion factor is: {}%.", distortionFactor);
        
        if (Math.abs(fidDistance - visionDistance) > fidDistance * 0.01) {
            throw new Exception("Located fiducials are more than 1% away from expected.");
>>>>>>> 1fb4e112
        }
    }

    /**
     * Given a placement containing a fiducial, attempt to find the fiducial using the vision
     * system. The function first moves the camera to the ideal location of the fiducial based on
     * the board location. It then performs a template match against a template generated from the
     * fiducial's footprint. These steps are performed thrice to "home in" on the fiducial. Finally,
     * the location is returned. If the fiducial was not able to be located with any degree of
     * certainty the function returns null.
     *
     * @param location, part
     * @return
     * @throws Exception
     */
    public Location getHomeFiducialLocation(Location location, Part part) throws Exception {
        return getFiducialLocation(location, part);
    }

    /**
     * Given a placement containing a fiducial, attempt to find the fiducial using the vision
     * system. The function first moves the camera to the ideal location of the fiducial based on
     * the board location. It then performs a template match against a template generated from the
     * fiducial's footprint. These steps are performed thrice to "home in" on the fiducial. Finally,
     * the location is returned. If the fiducial was not able to be located with any degree of
     * certainty the function returns null.
     * 
     * @param fid
     * @return
     * @throws Exception
     */
    private Location getFiducialLocation(BoardLocation boardLocation, Placement fid)
            throws Exception {
        Logger.debug("Locating {}", fid.getId());

        Part part = fid.getPart();
        if (part == null) {
            throw new Exception(
                    String.format("Fiducial %s does not have a valid part assigned.", fid.getId()));
        }

        Location location =
                Utils2D.calculateBoardPlacementLocation(boardLocation, fid.getLocation());

        return getFiducialLocation(location, part);
    }
    
    private Location getFiducialLocation(Location location, Part part) throws Exception {
        Camera camera = Configuration.get().getMachine().getDefaultHead().getDefaultCamera();

        org.openpnp.model.Package pkg = part.getPackage();
        if (pkg == null) {
            throw new Exception(
                    String.format("Part %s does not have a valid package assigned.", part.getId()));
        }

        Footprint footprint = pkg.getFootprint();
        if (footprint == null) {
            throw new Exception(String.format(
                    "Package %s does not have a valid footprint. See https://github.com/openpnp/openpnp/wiki/Fiducials.",
                    pkg.getId()));
        }

        if (footprint.getShape() == null) {
            throw new Exception(String.format(
                    "Package %s has an invalid or empty footprint.  See https://github.com/openpnp/openpnp/wiki/Fiducials.",
                    pkg.getId()));
        }
        
        int repeatFiducialRecognition = 3;
        if ( this.repeatFiducialRecognition > 3 ) {
        	repeatFiducialRecognition = this.repeatFiducialRecognition;
        }

        Logger.debug("Looking for {} at {}", part.getId(), location);
        MovableUtils.moveToLocationAtSafeZ(camera, location);

        PartSettings partSettings = getPartSettings(part);
        List<Location> matchedLocations = new ArrayList<Location>();
        
        try (CvPipeline pipeline = partSettings.getPipeline()) {
            MovableUtils.moveToLocationAtSafeZ(camera, location);

            pipeline.setProperty("camera", camera);
            pipeline.setProperty("part", part);
            pipeline.setProperty("package", pkg);
            pipeline.setProperty("footprint", footprint);
            
            for (int i = 0; i < repeatFiducialRecognition; i++) {
                List<KeyPoint> keypoints;
                try {
                    // Perform vision operation
                    pipeline.process();
                    
                    // Get the results
                    keypoints = (List<KeyPoint>) pipeline.getResult(VisionUtils.PIPELINE_RESULTS_NAME).getModel();
                }
                catch (Exception e) {
                    Logger.debug(e);
                    return null;
                }
                
                if (keypoints == null || keypoints.isEmpty()) {
                    Logger.debug("No matches found!");
                    return null;
                }
                
                // Convert to Locations
                List<Location> locations = new ArrayList<Location>();
                for (KeyPoint keypoint : keypoints) {
                    locations.add(VisionUtils.getPixelLocation(camera, keypoint.pt.x, keypoint.pt.y));
                }
                
                // Sort by distance from center.
                Collections.sort(locations, new Comparator<Location>() {
                    @Override
                    public int compare(Location o1, Location o2) {
                        double d1 = o1.getLinearDistanceTo(camera.getLocation());
                        double d2 = o2.getLinearDistanceTo(camera.getLocation());
                        return Double.compare(d1, d2);
                    }
                });
                
                // And use the closest result
                location = locations.get(0);
                
                Logger.debug("{} located at {}", part.getId(), location);
                // Move to where we actually found the fid
                camera.moveTo(location);
    
                if (i > 0) {
                	//to average, keep a list of all matches except the first, since its probably most off
                	matchedLocations.add(location);
                }
            
                Logger.debug("{} located at {}", part.getId(), location);
                // Move to where we actually found the fid
                camera.moveTo(location);
            }
        }
        
        if (this.enabledAveraging && matchedLocations.size() >= 2) {
            // the arithmetic average is calculated if user wishes to do so and there were at least
            // 2 matches
            double sumX = 0;
            double sumY = 0;

            for (Location matchedLocation : matchedLocations) {
                sumX += matchedLocation.getX();
                sumY += matchedLocation.getY();
            }

            // update the location to the arithmetic average
            location = location.derive(sumX / matchedLocations.size(),
                    sumY / matchedLocations.size(), null, null);

            Logger.debug("{} averaged location is at {}", part.getId(), location);

            camera.moveTo(location);
        }
        
        return location;
    }
    
    /**
     * Given a List of Placements, find the two that are the most distant from each other.
     * 
     * @param fiducials
     * @return
     */
    private static List<Placement> getMostDistantPlacements(List<Placement> fiducials) {
        if (fiducials.size() < 2) {
            return null;
        }
        Placement maxA = null, maxB = null;
        double max = 0;
        for (Placement a : fiducials) {
            for (Placement b : fiducials) {
                if (a == b) {
                    continue;
                }
                double d = Math.abs(a.getLocation().getLinearDistanceTo(b.getLocation()));
                if (d > max) {
                    maxA = a;
                    maxB = b;
                    max = d;
                }
            }
        }
        ArrayList<Placement> results = new ArrayList<>();
        results.add(maxA);
        results.add(maxB);
        return results;
    }

    private static IdentifiableList<Placement> getFiducials(BoardLocation boardLocation) {
        Board board = boardLocation.getBoard();
        IdentifiableList<Placement> fiducials = new IdentifiableList<>();
        for (Placement placement : board.getPlacements()) {
            if (placement.getType() == Type.Fiducial
                    && placement.getSide() == boardLocation.getSide()) {
                fiducials.add(placement);
            }
        }
        return fiducials;
    }

    public boolean isEnabledAveraging() {
        return enabledAveraging;
    }

    public void setEnabledAveraging(boolean enabledAveraging) {
        this.enabledAveraging = enabledAveraging;
    }

    public int getRepeatFiducialRecognition() {
    	return this.repeatFiducialRecognition;
    }
    
    public void setRepeatFiducialRecognition(int repeatFiducialRecognition) {
        this.repeatFiducialRecognition = repeatFiducialRecognition;
    }
    
    public CvPipeline getPipeline() {
        return pipeline;
    }

    public void setPipeline(CvPipeline pipeline) {
        this.pipeline = pipeline;
    }
    
    public static CvPipeline createDefaultPipeline() {
        try {
            String xml = IOUtils.toString(ReferenceBottomVision.class
                    .getResource("ReferenceFiducialLocator-DefaultPipeline.xml"));
            return new CvPipeline(xml);
        }
        catch (Exception e) {
            throw new Error(e);
        }
    }

    @Override
    public String getPropertySheetHolderTitle() {
        return "Fiducal Locator";
    }

    @Override
    public PropertySheetHolder[] getChildPropertySheetHolders() {
        return null;
    }

    @Override
    public PropertySheet[] getPropertySheets() {
        return new PropertySheet[] {
                new PropertySheetWizardAdapter(new ReferenceFiducialLocatorConfigurationWizard(this))};
    }

    @Override
    public Action[] getPropertySheetHolderActions() {
        return null;
    }

    @Override
    public Icon getPropertySheetHolderIcon() {
        return null;
    }
    
    public PartSettings getPartSettings(Part part) {
        PartSettings partSettings = this.partSettingsByPartId.get(part.getId());
        if (partSettings == null) {
            partSettings = new PartSettings(this);
            this.partSettingsByPartId.put(part.getId(), partSettings);
        }
        return partSettings;
    }

    public Map<String, PartSettings> getPartSettingsByPartId() {
        return partSettingsByPartId;
    }

    @Override
    public Wizard getPartConfigurationWizard(Part part) {
        PartSettings partSettings = getPartSettings(part);
        try {
            partSettings.getPipeline().setProperty("camera", VisionUtils.getBottomVisionCamera());
        }
        catch (Exception e) {
        }
        return new ReferenceFiducialLocatorPartConfigurationWizard(this, part);
    }

    @Root
    public static class PartSettings {
        @Attribute
        protected boolean enabled;

        @Element
        protected CvPipeline pipeline;

        public PartSettings() {

        }

        public PartSettings(ReferenceFiducialLocator fiducialLocator) {
            try {
                setPipeline(fiducialLocator.getPipeline().clone());
            }
            catch (Exception e) {
                throw new Error(e);
            }
        }

        public CvPipeline getPipeline() {
            return pipeline;
        }

        public void setPipeline(CvPipeline pipeline) {
            this.pipeline = pipeline;
        }
    }
}<|MERGE_RESOLUTION|>--- conflicted
+++ resolved
@@ -22,6 +22,7 @@
 import org.openpnp.model.BoardLocation;
 import org.openpnp.model.Configuration;
 import org.openpnp.model.Footprint;
+import org.openpnp.model.LengthUnit;
 import org.openpnp.model.Location;
 import org.openpnp.model.Panel;
 import org.openpnp.model.Part;
@@ -52,8 +53,6 @@
 
     @ElementMap(required = false)
     protected Map<String, PartSettings> partSettingsByPartId = new HashMap<>();
-    
-    protected boolean useAffineTransform = false;
 
     @Attribute(required = false)
     protected boolean enabledAveraging = false;
@@ -65,14 +64,6 @@
         return locateBoard(boardLocation, false);
     }
     
-    public boolean isUseAffineTransform() {
-        return useAffineTransform;
-    }
-
-    public void setUseAffineTransform(boolean useAffineTransform) {
-        this.useAffineTransform = useAffineTransform;
-    }
-
     public Location locateBoard(BoardLocation boardLocation, boolean checkPanel) throws Exception {
         IdentifiableList<Placement> fiducials;
 
@@ -93,8 +84,7 @@
         }
 
         boardLocation.setPlacementTransform(null);
-        if (useAffineTransform) {
-            
+        if (fiducials.size() >= 3) {
             Placement fid1 = fiducials.get(0);
             Placement fid2 = fiducials.get(1);
             Placement fid3 = fiducials.get(2);
@@ -121,6 +111,9 @@
             Location fid1Loc = fid1.getLocation().convertToUnits(LengthUnit.Millimeters);
             Location fid2Loc = fid2.getLocation().convertToUnits(LengthUnit.Millimeters);
             Location fid3Loc = fid3.getLocation().convertToUnits(LengthUnit.Millimeters);
+            
+            // I don't think units will be handled right here. I think we need to store the
+            // units so we can convert when calculating the final positions.
             
             AffineTransform tx = Utils2D.deriveAffineTransform(
                     fid1Loc.getX(), fid1Loc.getY(), 
@@ -132,9 +125,8 @@
             
             boardLocation.setPlacementTransform(tx);
             
-            return boardLocation.getLocation();
-        }
-<<<<<<< HEAD
+            return Utils2D.calculateBoardPlacementLocation(boardLocation, new Location(LengthUnit.Millimeters));
+        }
         else {
             // Find the two that are most distant from each other
             List<Placement> mostDistant = getMostDistantPlacements(fiducials);
@@ -154,16 +146,27 @@
                 throw new Exception("Unable to locate second fiducial.");
             }
     
+            // Convert everything to the same units so the below math is correct.
+            Location placementLocationA = placementA.getLocation();
+            Location placementLocationB = placementB.getLocation().convertToUnits(placementLocationA.getUnits());
+            actualLocationA = actualLocationA.convertToUnits(placementLocationA.getUnits());
+            actualLocationB = actualLocationB.convertToUnits(placementLocationA.getUnits());
+            
             // Calculate the linear distance between the ideal points and the
             // located points. If they differ by more than a few percent we
             // probably made a mistake.
-            double expectedDistance =
-                    Math.abs(placementA.getLocation().getLinearDistanceTo(placementB.getLocation()));
-            double measuredDistance = Math.abs(actualLocationA.getLinearDistanceTo(actualLocationB));
-            Logger.debug("Distance between fids: expected {}, measured {}", 
-                    expectedDistance, 
-                    measuredDistance);
-            if (Math.abs(expectedDistance - measuredDistance) > expectedDistance * 0.01) {
+            double fidDistance = Math.abs(placementLocationA.getLinearDistanceTo(placementLocationB));
+            Logger.debug("Project output distance fiducial A to fiducial B is: {}{}.", 
+                    fidDistance, placementLocationA.getUnits().getShortName());
+            
+            double visionDistance = Math.abs(actualLocationA.getLinearDistanceTo(actualLocationB));
+            Logger.debug("Measured distance fiducial A to fiducial B is: {}{}.", 
+                    visionDistance, placementLocationA.getUnits().getShortName());
+            
+            double distortionFactor = Math.abs(fidDistance / visionDistance);
+            Logger.debug("Board size distortion factor is: {}%.", distortionFactor);
+            
+            if (Math.abs(fidDistance - visionDistance) > fidDistance * 0.01) {
                 throw new Exception("Located fiducials are more than 1% away from expected.");
             }
             
@@ -174,31 +177,6 @@
                     boardLocation.getLocation().convertToUnits(location.getUnits()).getZ(), null);
             
             return location;
-=======
-
-        // Convert everything to the same units so the below math is correct.
-        Location placementLocationA = placementA.getLocation();
-        Location placementLocationB = placementB.getLocation().convertToUnits(placementLocationA.getUnits());
-        actualLocationA = actualLocationA.convertToUnits(placementLocationA.getUnits());
-        actualLocationB = actualLocationB.convertToUnits(placementLocationA.getUnits());
-        
-        // Calculate the linear distance between the ideal points and the
-        // located points. If they differ by more than a few percent we
-        // probably made a mistake.
-        double fidDistance = Math.abs(placementLocationA.getLinearDistanceTo(placementLocationB));
-        Logger.debug("Project output distance fiducial A to fiducial B is: {}{}.", 
-                fidDistance, placementLocationA.getUnits().getShortName());
-        
-        double visionDistance = Math.abs(actualLocationA.getLinearDistanceTo(actualLocationB));
-        Logger.debug("Measured distance fiducial A to fiducial B is: {}{}.", 
-                visionDistance, placementLocationA.getUnits().getShortName());
-        
-        double distortionFactor = Math.abs(fidDistance / visionDistance);
-        Logger.debug("Board size distortion factor is: {}%.", distortionFactor);
-        
-        if (Math.abs(fidDistance - visionDistance) > fidDistance * 0.01) {
-            throw new Exception("Located fiducials are more than 1% away from expected.");
->>>>>>> 1fb4e112
         }
     }
 
